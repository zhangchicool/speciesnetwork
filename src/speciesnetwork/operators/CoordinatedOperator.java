package speciesnetwork.operators;

import java.util.ArrayList;
import java.util.Collections;
import java.util.List;

import beast.core.Input;
import beast.core.Operator;
import beast.evolution.tree.Node;
import beast.evolution.tree.Tree;
import beast.evolution.tree.TreeInterface;
import speciesnetwork.GeneTreeInSpeciesNetwork;
import speciesnetwork.Network;
import speciesnetwork.NetworkNode;

/**
 * @author Chi Zhang
 */

public abstract class CoordinatedOperator extends Operator {
    public final Input<Network> speciesNetworkInput =
            new Input<>("speciesNetwork", "The species network.", Input.Validate.REQUIRED);
    public final Input<List<GeneTreeInSpeciesNetwork>> geneTreesInput = new Input<>("geneTree",
            "The gene tree within the species network.", new ArrayList<>());

    /**
     * The RubberBand algorithm of Rannala & Yang, 2003 (Appendix Step 4)
     */
    protected double updateRubberBand(NetworkNode networkNode, final double oldHeight, final double newHeight,
                                      final double lower, final double upper) {
        if (!networkNode.isSpeciation())  // necessary only when speciation node
            return 0.0;

        final Integer speciesBrNr = networkNode.gammaBranchNumber;
        final NetworkNode parentNode = networkNode.getParentByBranch(speciesBrNr);

        final List<GeneTreeInSpeciesNetwork> geneTrees = geneTreesInput.get();
        final int nLoci = geneTrees.size();  // if nLoci == 0 (no input), gene trees are not changed

        int m = 0;  // # gene node heights changed relative to 'upper'
        int n = 0;  // # gene node heights changed relative to 'lower'
        for (int i = 0; i < nLoci; i++) {  // loop over all loci
        	GeneTreeInSpeciesNetwork geneTree = geneTrees.get(i);
        	TreeInterface tree = geneTree.geneTreeInput.get();
        	if (tree instanceof Tree) {
        		((Tree) tree).startEditing(this);  // Tell BEAST that *all* gene trees will be edited
        	}
        	
            // update the gene tree node heights
            for (Node gNode : geneTree.geneTreeInput.get().getInternalNodes()) {
                final double gNodeHeight = gNode.getHeight();

                if (oldHeight <= gNodeHeight && gNodeHeight < upper) {
                    if (networkNode.isRoot() ||
                        isWithinChildBranch(parentNode, Collections.singletonList(speciesBrNr), gNode, geneTree, upper)) {
                        // update the node height relative to 'upper'
                        final double gNewNodeHeight = upper - (upper - gNodeHeight) * (upper - newHeight) / (upper - oldHeight);
                        gNode.setHeight(gNewNodeHeight);
                        m++;
                    }
                } else if (lower < gNodeHeight && gNodeHeight < oldHeight) {
                    if (isWithinChildBranch(networkNode, networkNode.childBranchNumbers, gNode, geneTree, upper)) {
                        // update the node height relative to 'lower'
                        final double gNewNodeHeight = lower + (gNodeHeight - lower) * (newHeight - lower) / (oldHeight - lower);
                        gNode.setHeight(gNewNodeHeight);
                        n++;
                    }
                }
            }
        }

        return m * Math.log((upper - newHeight)/(upper - oldHeight)) +
               n * Math.log((newHeight - lower)/(oldHeight - lower));
    }

    /* check if a gene tree node is within certain child branches of the network node */
    private boolean isWithinChildBranch(NetworkNode snNode, List<Integer> childBrNrs,
                                        Node gNode, GeneTreeInSpeciesNetwork geneTree, final double upper) {
        final int traversalNodeNr = snNode.getTraversalNumber();
        Integer withinBrNr;  Node treNode = gNode;
        do {
<<<<<<< HEAD
            withinBrNr = geneTree.getEmbedding().getDirection(treNode.getNr(), traversalNodeNr);
=======
            withinBrNr = geneTree.embeddingInput.get().getDirection(treNode.getNr(), traversalNodeNr);
>>>>>>> 1da45b55
            treNode = treNode.getParent();
        } while (withinBrNr < 0 && treNode != null && treNode.getHeight() < upper);

        return childBrNrs.contains(withinBrNr);
    }
}<|MERGE_RESOLUTION|>--- conflicted
+++ resolved
@@ -79,11 +79,7 @@
         final int traversalNodeNr = snNode.getTraversalNumber();
         Integer withinBrNr;  Node treNode = gNode;
         do {
-<<<<<<< HEAD
-            withinBrNr = geneTree.getEmbedding().getDirection(treNode.getNr(), traversalNodeNr);
-=======
             withinBrNr = geneTree.embeddingInput.get().getDirection(treNode.getNr(), traversalNodeNr);
->>>>>>> 1da45b55
             treNode = treNode.getParent();
         } while (withinBrNr < 0 && treNode != null && treNode.getHeight() < upper);
 
