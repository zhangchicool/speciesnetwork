--- conflicted
+++ resolved
@@ -119,9 +119,7 @@
     public void setNr(final int nr) {
         labelNr = nr;
     }
-
-<<<<<<< HEAD
-=======
+    
     public int getReticulationNumber() throws Exception {
         if (leftParent == null || rightParent == null) throw new Exception("Not a reticulation node.");
         final int reticulationNodeOffset = network.getNodeCount() - network.getReticulationNodeCount() - 1;
@@ -129,7 +127,6 @@
         return reticulationNumber;
     }
 
->>>>>>> 62d1e962
     public double getHeight() {
         return height;
     }
